--- conflicted
+++ resolved
@@ -92,21 +92,8 @@
 	var resp client.APIResponse
 	defer func() {
 		endTime := time.Now()
-<<<<<<< HEAD
 
 		apiRequestsTotal.With(prometheus.Labels{"code": string(resp.HTTPStatusCode), "path": endpoint, "server": c.serverName}).Inc()
-=======
-		if err != nil {
-			if apiErr, wasAPIErr := err.(*client.Error); wasAPIErr {
-				apiRequestsTotal.With(prometheus.Labels{"code": string(apiErr.Type), "path": endpoint, "server": c.serverName}).Inc()
-			} else {
-				apiRequestsTotal.With(prometheus.Labels{"code": "generic", "path": endpoint, "server": c.serverName}).Inc()
-			}
-			return
-		} else {
-			apiRequestsTotal.With(prometheus.Labels{"code": string(resp.Status), "path": endpoint, "server": c.serverName}).Inc()
-		}
->>>>>>> fdff124f
 		queryLatency.With(prometheus.Labels{"path": endpoint, "server": c.serverName}).Observe(endTime.Sub(startTime).Seconds())
 	}()
 
