/*
Copyright 2017 The Kubernetes Authors.

Licensed under the Apache License, Version 2.0 (the "License");
you may not use this file except in compliance with the License.
You may obtain a copy of the License at

    http://www.apache.org/licenses/LICENSE-2.0

Unless required by applicable law or agreed to in writing, software
distributed under the License is distributed on an "AS IS" BASIS,
WITHOUT WARRANTIES OR CONDITIONS OF ANY KIND, either express or implied.
See the License for the specific language governing permissions and
limitations under the License.
*/

package metrics

import (
	"context"
	"net/http"
	"net/url"
	"time"

	"github.com/prometheus/client_golang/prometheus"

	apimetrics "k8s.io/apiserver/pkg/endpoints/metrics"
	"k8s.io/component-base/metrics"
	"k8s.io/component-base/metrics/legacyregistry"

	"sigs.k8s.io/prometheus-adapter/pkg/client"
)

var (
	// queryLatency is the total latency of any query going through the
	// various endpoints (query, range-query, series).  It includes some deserialization
	// overhead and HTTP overhead.
	queryLatency = metrics.NewHistogramVec(
		&metrics.HistogramOpts{
			Namespace: "prometheus_adapter",
			Subsystem: "prometheus_client",
			Name:      "request_duration_seconds",
			Help:      "Prometheus client query latency in seconds.  Broken down by target prometheus endpoint and target server",
			Buckets:   prometheus.DefBuckets,
		},
		[]string{"path", "server"},
<<<<<<< HEAD
	)

	// define a counter for API errors for various ErrorTypes
	apiErrorCount = metrics.NewCounterVec(
    		&metrics.CounterOpts{
        		Namespace: "prometheus_adapter",
        		Subsystem: "prometheus_client",
        		Name:      "api_errors_total",
        		Help:      "Total number of API errors",
    		},
    		[]string{"error_code", "path", "server"},
=======
>>>>>>> b48bff40
	)
)

func MetricsHandler() (http.HandlerFunc, error) {
	registry := metrics.NewKubeRegistry()
<<<<<<< HEAD

	errRegisterQueryLatency := registry.Register(queryLatency)
	if errRegisterQueryLatency != nil {
		return nil, errRegisterQueryLatency
	}

	errRegisterAPIErrorCount := registry.Register(apiErrorCount)
	if errRegisterAPIErrorCount != nil {
		return nil, errRegisterAPIErrorCount
	}

=======
	err := registry.Register(queryLatency)
	if err != nil {
		return nil, err
	}
>>>>>>> b48bff40
	apimetrics.Register()
	return func(w http.ResponseWriter, req *http.Request) {
		legacyregistry.Handler().ServeHTTP(w, req)
		metrics.HandlerFor(registry, metrics.HandlerOpts{}).ServeHTTP(w, req)
	}, nil
}

// instrumentedClient is a client.GenericAPIClient which instruments calls to Do,
// capturing request latency.
type instrumentedGenericClient struct {
	serverName string
	client     client.GenericAPIClient
}

func (c *instrumentedGenericClient) Do(ctx context.Context, verb, endpoint string, query url.Values) (client.APIResponse, error) {
	startTime := time.Now()
	var err error
	defer func() {
		endTime := time.Now()
		// skip calls where we don't make the actual request
		if err != nil {
			if apiErr, wasAPIErr := err.(*client.Error); wasAPIErr {
				// measure API errors
				apiErrorCount.With(prometheus.Labels{"error_code": string(apiErr.Type), "path": endpoint, "server": c.serverName}).Inc()
			} else {
				// increment a generic error code counter
				apiErrorCount.With(prometheus.Labels{"error_code": "generic", "path": endpoint, "server": c.serverName}).Inc()
			}
			return
		}
		queryLatency.With(prometheus.Labels{"path": endpoint, "server": c.serverName}).Observe(endTime.Sub(startTime).Seconds())
	}()

	var resp client.APIResponse
	resp, err = c.client.Do(ctx, verb, endpoint, query)
	return resp, err
}

func InstrumentGenericAPIClient(client client.GenericAPIClient, serverName string) client.GenericAPIClient {
	return &instrumentedGenericClient{
		serverName: serverName,
		client:     client,
	}
}<|MERGE_RESOLUTION|>--- conflicted
+++ resolved
@@ -44,7 +44,7 @@
 			Buckets:   prometheus.DefBuckets,
 		},
 		[]string{"path", "server"},
-<<<<<<< HEAD
+
 	)
 
 	// define a counter for API errors for various ErrorTypes
@@ -56,14 +56,13 @@
         		Help:      "Total number of API errors",
     		},
     		[]string{"error_code", "path", "server"},
-=======
->>>>>>> b48bff40
+
 	)
 )
 
 func MetricsHandler() (http.HandlerFunc, error) {
 	registry := metrics.NewKubeRegistry()
-<<<<<<< HEAD
+
 
 	errRegisterQueryLatency := registry.Register(queryLatency)
 	if errRegisterQueryLatency != nil {
@@ -74,13 +73,7 @@
 	if errRegisterAPIErrorCount != nil {
 		return nil, errRegisterAPIErrorCount
 	}
-
-=======
-	err := registry.Register(queryLatency)
-	if err != nil {
-		return nil, err
-	}
->>>>>>> b48bff40
+  
 	apimetrics.Register()
 	return func(w http.ResponseWriter, req *http.Request) {
 		legacyregistry.Handler().ServeHTTP(w, req)
